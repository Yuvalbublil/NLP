import random
<<<<<<< HEAD
from pprint import pprint
from perceptron import Perceptron
=======

>>>>>>> ce240e1c
import tqdm
from scipy.sparse import dok_matrix
from nltk.corpus import dependency_treebank

<<<<<<< HEAD
FALSE = -1

TRUE = 1

TAG = 'tag'
=======
from Ex4.perceptron import Perceptron
>>>>>>> ce240e1c

TAG = 'tag'
WORD = 'word'
ROOT = '<ROOT>'
d = 0  # global variable for d
amount_of_tags = 0
amount_of_words = 0
tags_enumarations = {}
words_enumarations = {}


def train_test_split(sentences, split_percentage):
    random.shuffle(sentences)
    split_index = int(len(sentences) * split_percentage)
    train = sentences[split_index:]
    test = sentences[:split_index]
    return train, test


def get_all_words(sentences):
    V = set()
    for sentence in sentences:
        for word in sentence.nodes.values():
            if word['word'] is None:
                continue
            V.add(word['word'])
    V.add(ROOT)
    return V


def get_words_enumaration():
    """
    :return: a dictionary of words and their index
    """
    global words_enumarations
    if words_enumarations == {}:
        sentences = dependency_treebank.parsed_sents()
        V = get_all_words(sentences)
        words_enumarations = {word: i for i, word in enumerate(V)}
    return words_enumarations


def get_all_tags(sentences):
    T = set()
    for sentence in sentences:
        for word in sentence.nodes.values():
            if word['tag'] is None:
                continue
            T.add(word['tag'])
    T.add(ROOT)
    return T


def get_tags_enumaration():
    """
    :return: a dictionary of tags and their index
    """
    global tags_enumarations
    if tags_enumarations == {}:
        sentences = dependency_treebank.parsed_sents()
        T = get_all_tags(sentences)
        tags_enumarations = {tag: i for i, tag in enumerate(T)}
    return tags_enumarations


# def sentence_address_dict(sentence):
#     return {word['address']: word for word in sentence.nodes.values()}
#
#
# def update_sentence_arcs(sentence, field='word'):
#     arcs = []
#     address_dict = sentence_address_dict(sentence)
#     for word in sentence.nodes.values():
#         if word['head'] is None:
#             continue
#
#         head_word = address_dict[word['head']][field]
#         if head_word is None:
#             head_word = ROOT
#         arcs.append((head_word, word[field]))
#     return arcs


# def get_true_arcs(sentences):
#     word_arcs, tag_arcs = {}, {}
#     for i, sentence in enumerate(sentences):
#         word_arcs[i] = update_sentence_arcs(sentence, field=WORD)
#         tag_arcs[i] = update_sentence_arcs(sentence, field=TAG)
#     return word_arcs, tag_arcs


def get_sparse_from_sentence(sentence):
    """
    :param sentence: a list of sentences
    :return: a sparse matrix of the arcs in the sentences
    """
    arcs = []
    y = []
    for first_word in sentence.nodes.values():
        for second_word in sentence.nodes.values():
            if second_word['head'] is None:
                continue
            arcs.append(make_sparse_vector(first_word[TAG], second_word[TAG], first_word[WORD], second_word[WORD]))
            if first_word['address'] == second_word['head']:
                y.append(TRUE)
            else:
                y.append(FALSE)
    return arcs, y
def get_all_sparse_from_sentences(sentences):
    """
    :param sentences: a list of sentences
    :return: a list of all arcs in the sentences , and a list of the labels of the arcs
    """
    arcs = []
<<<<<<< HEAD
    y = []
    for sentence in sentences:
        arcs_sentence, y_sentence = get_sparse_from_sentence(sentence)
        arcs.extend(arcs_sentence)
        y.extend(y_sentence)
    return arcs, y
# def get_all_arcs(sentences):
#     y = {}
#     word_arcs, tag_arcs = {}, {}
#     for i, sentence in enumerate(sentences):
#         word_arcs[i] = update_sentence_arcs(sentence, field=WORD)
#         tag_arcs[i] = update_sentence_arcs(sentence, field=TAG)
#     return word_arcs, tag_arcs, y
=======
    for word in sentence.nodes.values():
        if word['head'] is None:
            continue
        arcs.append((word['head'], word['address']))
    return arcs


def get_all_arcs(sentences):
    word_arcs, tag_arcs = {}, {}
    for i, sentence in enumerate(sentences):
        word_arcs[i] = update_sentence_arcs(sentence, field=WORD)
        tag_arcs[i] = update_sentence_arcs(sentence, field=TAG)
    return word_arcs, tag_arcs
>>>>>>> ce240e1c


def get_d():
    """
    computing d as num_words^2 + num_tags^2
    :return:
    """
    global d
    if d == 0:
        V = get_amount_of_words()
        T = get_amount_of_tags()
        d = V ** 2 + T ** 2
    return d


def get_amount_of_tags():
    """
    :return: the amount of tags
    """
    global amount_of_tags
    if amount_of_tags == 0:
        sentences = dependency_treebank.parsed_sents()
        T = get_all_tags(sentences)
        amount_of_tags = len(T)
    return amount_of_tags


def get_amount_of_words():
    """
    :return: the amount of words
    """
    global amount_of_words
    if amount_of_words == 0:
        sentences = dependency_treebank.parsed_sents()
        V = get_all_words(sentences)
        amount_of_words = len(V)
    return amount_of_words


def make_sparse_vector(first_tag, second_tag, first_word, second_word):
    """
    making a sparse vector of size d
    tags and then words
    :param first_tag:
    :param second_tag:
    :param first_word:
    :param second_word:
    :return:
    """
    # creating the sparse vector
    arr = dok_matrix((1, get_d()), dtype=bool)

    # get the index of the tags and words
    second_tag_index = get_tags_enumaration()[second_tag]
    first_tag_index = get_tags_enumaration()[first_tag]
    tag_index = first_tag_index * get_amount_of_tags() + second_tag_index

    first_word_index = get_words_enumaration()[first_word]
    second_word_index = get_words_enumaration()[second_word]
    word_index = get_amount_of_tags() ** 2 + first_word_index * get_amount_of_words() + second_word_index

    # update the sparse vector
    arr[:, tag_index] = True
    arr[:, word_index] = True
    return arr

<<<<<<< HEAD
=======

def feature_function(sentence, i, j):
    """
    :param sentence: the sentence
    :param i: the first word index
    :param j: the second word index
    :return: the feature vector
    """
    # get the words and tags
    # TODO: should we add .values()?
    first_word = sentence.nodes.values()[i][WORD]
    second_word = sentence.nodes.values()[j][WORD]
    first_tag = sentence.nodes.values()[i][TAG]
    second_tag = sentence.nodes.values()[j][TAG]

    # make the sparse vector
    arr = make_sparse_vector(first_tag, second_tag, first_word, second_word)
    return arr

>>>>>>> ce240e1c

def main():
    sentences = dependency_treebank.parsed_sents()
    train, test = train_test_split(sentences, split_percentage=0.1)
    # get the arcs
<<<<<<< HEAD
    X_train, Y_train = get_all_sparse_from_sentences(train)
    X_test, Y_test = get_all_sparse_from_sentences(test)
    P = Perceptron(n_features=get_d(), n_iter=2)
=======
    word_arcs, tag_arcs = get_all_arcs(train)
    all_data = list()
    for i in tqdm.tqdm(word_arcs):
        for (first_word, second_word), (first_tag, second_tag) in zip(word_arcs[i], tag_arcs[i]):
            arr = make_sparse_vector(first_tag, second_tag, first_word, second_word)
            all_data.append(arr)
        break

    perceptron = Perceptron(n_features=get_d())
    perceptron.fit(all_data, [1] * len(all_data))
    print("done")
    # V = get_all_words(sentences)
    # T = get_all_tags(sentences)
    # for first_word in V:
    #     for second_word in V:
    #         all_data.append(make_sparse_vector(first_tag, second_tag, first_word, second_word))

    # word_arcs, tag_arcs = get_all_arcs(sentences)
    # for i, word in word_arcs.items():
    #     print(word)
    #     print(tag_arcs[i])
    #     break
>>>>>>> ce240e1c


if __name__ == '__main__':
    main()<|MERGE_RESOLUTION|>--- conflicted
+++ resolved
@@ -1,23 +1,13 @@
 import random
-<<<<<<< HEAD
 from pprint import pprint
 from perceptron import Perceptron
-=======
-
->>>>>>> ce240e1c
 import tqdm
 from scipy.sparse import dok_matrix
 from nltk.corpus import dependency_treebank
 
-<<<<<<< HEAD
 FALSE = -1
 
 TRUE = 1
-
-TAG = 'tag'
-=======
-from Ex4.perceptron import Perceptron
->>>>>>> ce240e1c
 
 TAG = 'tag'
 WORD = 'word'
@@ -132,7 +122,6 @@
     :return: a list of all arcs in the sentences , and a list of the labels of the arcs
     """
     arcs = []
-<<<<<<< HEAD
     y = []
     for sentence in sentences:
         arcs_sentence, y_sentence = get_sparse_from_sentence(sentence)
@@ -146,21 +135,6 @@
 #         word_arcs[i] = update_sentence_arcs(sentence, field=WORD)
 #         tag_arcs[i] = update_sentence_arcs(sentence, field=TAG)
 #     return word_arcs, tag_arcs, y
-=======
-    for word in sentence.nodes.values():
-        if word['head'] is None:
-            continue
-        arcs.append((word['head'], word['address']))
-    return arcs
-
-
-def get_all_arcs(sentences):
-    word_arcs, tag_arcs = {}, {}
-    for i, sentence in enumerate(sentences):
-        word_arcs[i] = update_sentence_arcs(sentence, field=WORD)
-        tag_arcs[i] = update_sentence_arcs(sentence, field=TAG)
-    return word_arcs, tag_arcs
->>>>>>> ce240e1c
 
 
 def get_d():
@@ -227,61 +201,14 @@
     arr[:, word_index] = True
     return arr
 
-<<<<<<< HEAD
-=======
-
-def feature_function(sentence, i, j):
-    """
-    :param sentence: the sentence
-    :param i: the first word index
-    :param j: the second word index
-    :return: the feature vector
-    """
-    # get the words and tags
-    # TODO: should we add .values()?
-    first_word = sentence.nodes.values()[i][WORD]
-    second_word = sentence.nodes.values()[j][WORD]
-    first_tag = sentence.nodes.values()[i][TAG]
-    second_tag = sentence.nodes.values()[j][TAG]
-
-    # make the sparse vector
-    arr = make_sparse_vector(first_tag, second_tag, first_word, second_word)
-    return arr
-
->>>>>>> ce240e1c
 
 def main():
     sentences = dependency_treebank.parsed_sents()
     train, test = train_test_split(sentences, split_percentage=0.1)
     # get the arcs
-<<<<<<< HEAD
     X_train, Y_train = get_all_sparse_from_sentences(train)
     X_test, Y_test = get_all_sparse_from_sentences(test)
     P = Perceptron(n_features=get_d(), n_iter=2)
-=======
-    word_arcs, tag_arcs = get_all_arcs(train)
-    all_data = list()
-    for i in tqdm.tqdm(word_arcs):
-        for (first_word, second_word), (first_tag, second_tag) in zip(word_arcs[i], tag_arcs[i]):
-            arr = make_sparse_vector(first_tag, second_tag, first_word, second_word)
-            all_data.append(arr)
-        break
-
-    perceptron = Perceptron(n_features=get_d())
-    perceptron.fit(all_data, [1] * len(all_data))
-    print("done")
-    # V = get_all_words(sentences)
-    # T = get_all_tags(sentences)
-    # for first_word in V:
-    #     for second_word in V:
-    #         all_data.append(make_sparse_vector(first_tag, second_tag, first_word, second_word))
-
-    # word_arcs, tag_arcs = get_all_arcs(sentences)
-    # for i, word in word_arcs.items():
-    #     print(word)
-    #     print(tag_arcs[i])
-    #     break
->>>>>>> ce240e1c
 
 
 if __name__ == '__main__':
